"""
A simple command-line interface for Mininet.

The Mininet CLI provides a simple control console which
makes it easy to talk to nodes. For example, the command

mininet> h27 ifconfig

runs 'ifconfig' on host h27.

Having a single console rather than, for example, an xterm for each
node is particularly convenient for networks of any reasonable
size.

The CLI automatically substitutes IP addresses for node names,
so commands like

mininet> h2 ping h3

should work correctly and allow host h2 to ping host h3

Several useful commands are provided, including the ability to
list all nodes ('nodes'), to print out the network topology
('net') and to check connectivity ('pingall', 'pingpair')
and bandwidth ('iperf'.)
"""

from subprocess import call
from cmd import Cmd
from os import isatty
from select import poll, POLLIN
import sys
import time
import os
import atexit
import re

from mininet.log import info, output, error
from mininet.term import makeTerms, runX11
from mininet.util import ( quietRun, dumpNodeConnections,
                           dumpPorts )

class CLI( Cmd ):
    "Simple command-line interface to talk to nodes."

    prompt = 'mininet> '

    def __init__( self, mininet, stdin=sys.stdin, script=None ):
        """Start and run interactive or batch mode CLI
           mininet: Mininet network object
           stdin: standard input for CLI
           script: script to run in batch mode"""
        self.mn = mininet
        # Local variable bindings for py command
        self.locals = { 'net': mininet }
        # Attempt to handle input
        self.stdin = stdin
        self.inPoller = poll()
        self.inPoller.register( stdin )
        self.inputFile = script
        Cmd.__init__( self )
        info( '*** Starting CLI:\n' )

        if self.inputFile:
            self.do_source( self.inputFile )
            return

        self.initReadline()
        self.run()

    readlineInited = False

    @classmethod
    def initReadline( cls ):
        "Set up history if readline is available"
        # Only set up readline once to prevent multiplying the history file
        if cls.readlineInited:
            return
        cls.readlineInited = True
        try:
            from readline import ( read_history_file, write_history_file,
                                   set_history_length )
        except ImportError:
            pass
        else:
            history_path = os.path.expanduser( '~/.mininet_history' )
            if os.path.isfile( history_path ):
                read_history_file( history_path )
                set_history_length( 1000 )
            atexit.register( lambda: write_history_file( history_path ) )

    def run( self ):
        "Run our cmdloop(), catching KeyboardInterrupt"
        while True:
            try:
                # Make sure no nodes are still waiting
                for node in self.mn.values():
                    while node.waiting:
                        info( 'stopping', node, '\n' )
                        node.sendInt()
                        node.waitOutput()
                if self.isatty():
                    quietRun( 'stty echo sane intr ^C' )
                self.cmdloop()
                break
            except KeyboardInterrupt:
                # Output a message - unless it's also interrupted
                # pylint: disable=broad-except
                try:
                    output( '\nInterrupt\n' )
                except Exception:
                    pass
                # pylint: enable=broad-except

    def emptyline( self ):
        "Don't repeat last command when you hit return."
        pass

    def getLocals( self ):
        "Local variable bindings for py command"
        self.locals.update( self.mn )
        return self.locals

    helpStr = (
        'You may also send a command to a node using:\n'
        '  <node> command {args}\n'
        'For example:\n'
        '  mininet> h1 ifconfig\n'
        '\n'
        'The interpreter automatically substitutes IP addresses\n'
        'for node names when a node is the first arg, so commands\n'
        'like\n'
        '  mininet> h2 ping h3\n'
        'should work.\n'
        '\n'
        'Some character-oriented interactive commands require\n'
        'noecho:\n'
        '  mininet> noecho h2 vi foo.py\n'
        'However, starting up an xterm/gterm is generally better:\n'
        '  mininet> xterm h2\n\n'
    )

    def do_help( self, line ):
        "Describe available CLI commands."
        Cmd.do_help( self, line )
        if line is '':
            output( self.helpStr )

    def do_nodes( self, _line ):
        "List all nodes."
        nodes = ' '.join( sorted( self.mn ) )
        output( 'available nodes are: \n%s\n' % nodes )

    def do_ports( self, _line ):
        "display ports and interfaces for each switch"
        dumpPorts( self.mn.switches )

    def do_net( self, _line ):
        "List network connections."
        dumpNodeConnections( self.mn.values() )

    def do_sh( self, line ):
        """Run an external shell command
           Usage: sh [cmd args]"""
        assert self  # satisfy pylint and allow override
        call( line, shell=True )

    # do_py() and do_px() need to catch any exception during eval()/exec()
    # pylint: disable=broad-except

    def do_py( self, line ):
        """Evaluate a Python expression.
           Node names may be used, e.g.: py h1.cmd('ls')"""
        try:
            result = eval( line, globals(), self.getLocals() )
            if not result:
                return
            elif isinstance( result, str ):
                output( result + '\n' )
            else:
                output( repr( result ) + '\n' )
        except Exception as e:
            output( str( e ) + '\n' )

    # We are in fact using the exec() pseudo-function
    # pylint: disable=exec-used

    def do_px( self, line ):
        """Execute a Python statement.
            Node names may be used, e.g.: px print h1.cmd('ls')"""
        try:
            exec( line, globals(), self.getLocals() )
        except Exception as e:
            output( str( e ) + '\n' )

    # pylint: enable=broad-except,exec-used

    def do_pingall( self, line ):
        "Ping between all hosts."
        self.mn.pingAll( line )

    def do_pingpair( self, _line ):
        "Ping between first two hosts, useful for testing."
        self.mn.pingPair()

    def do_pingallfull( self, _line ):
        "Ping between all hosts, returns all ping results."
        self.mn.pingAllFull()

    def do_pingpairfull( self, _line ):
        "Ping between first two hosts, returns all ping results."
        self.mn.pingPairFull()

    def do_iperf( self, line ):
        """Simple iperf TCP test between two (optionally specified) hosts.
           Usage: iperf node1 node2"""
        args = line.split()
        if not args:
            self.mn.iperf()
        elif len(args) == 2:
            hosts = []
            err = False
            for arg in args:
                if arg not in self.mn:
                    err = True
                    error( "node '%s' not in network\n" % arg )
                else:
                    hosts.append( self.mn[ arg ] )
            if not err:
                self.mn.iperf( hosts )
        else:
            error( 'invalid number of args: iperf src dst\n' )

    def do_iperfudp( self, line ):
        """Simple iperf UDP test between two (optionally specified) hosts.
           Usage: iperfudp bw node1 node2"""
        args = line.split()
        if not args:
            self.mn.iperf( l4Type='UDP' )
        elif len(args) == 3:
            udpBw = args[ 0 ]
            hosts = []
            err = False
            for arg in args[ 1:3 ]:
                if arg not in self.mn:
                    err = True
                    error( "node '%s' not in network\n" % arg )
                else:
                    hosts.append( self.mn[ arg ] )
            if not err:
                self.mn.iperf( hosts, l4Type='UDP', udpBw=udpBw )
        else:
            error( 'invalid number of args: iperfudp bw src dst\n' +
                   'bw examples: 10M\n' )

    def do_intfs( self, _line ):
        "List interfaces."
        for node in self.mn.values():
            output( '%s: %s\n' %
                    ( node.name, ','.join( node.intfNames() ) ) )

    def do_dump( self, _line ):
        "Dump node info."
        for node in self.mn.values():
            output( '%s\n' % repr( node ) )

    def do_link( self, line ):
        """Bring link(s) between two nodes up or down.
           Usage: link node1 node2 [up/down]"""
        args = line.split()
        if len(args) != 3:
            error( 'invalid number of args: link end1 end2 [up down]\n' )
        elif args[ 2 ] not in [ 'up', 'down' ]:
            error( 'invalid type: link end1 end2 [up down]\n' )
        else:
            self.mn.configLinkStatus( *args )

    def do_xterm( self, line, term='xterm' ):
        """Spawn xterm(s) for the given node(s).
           Usage: xterm node1 node2 ..."""
        args = line.split()
        if not args:
            error( 'usage: %s node1 node2 ...\n' % term )
        else:
            for arg in args:
                if arg not in self.mn:
                    error( "node '%s' not in network\n" % arg )
                else:
                    node = self.mn[ arg ]
                    self.mn.terms += makeTerms( [ node ], term = term )

    def do_x( self, line ):
        """Create an X11 tunnel to the given node,
           optionally starting a client.
           Usage: x node [cmd args]"""
        args = line.split()
        if not args:
            error( 'usage: x node [cmd args]...\n' )
        else:
            node = self.mn[ args[ 0 ] ]
            cmd = args[ 1: ]
            self.mn.terms += runX11( node, cmd )

    def do_gterm( self, line ):
        """Spawn gnome-terminal(s) for the given node(s).
           Usage: gterm node1 node2 ..."""
        self.do_xterm( line, term='gterm' )

    def do_exit( self, _line ):
        "Exit"
        assert self  # satisfy pylint and allow override
        return 'exited by user command'

    def do_quit( self, line ):
        "Exit"
        return self.do_exit( line )

    def do_EOF( self, line ):
        "Exit"
        output( '\n' )
        return self.do_exit( line )

    def isatty( self ):
        "Is our standard input a tty?"
        return isatty( self.stdin.fileno() )

    def do_noecho( self, line ):
        """Run an interactive command with echoing turned off.
           Usage: noecho [cmd args]"""
        if self.isatty():
            quietRun( 'stty -echo' )
        self.default( line )
        if self.isatty():
            quietRun( 'stty echo' )

    def do_source( self, line ):
        """Read commands from an input file.
           Usage: source <file>"""
        args = line.split()
        if len(args) != 1:
            error( 'usage: source <file>\n' )
            return
        try:
            self.inputFile = open( args[ 0 ] )
            while True:
                line = self.inputFile.readline()
                if len( line ) > 0:
                    self.onecmd( line )
                else:
                    break
        except IOError:
            error( 'error reading file %s\n' % args[ 0 ] )
        self.inputFile.close()
        self.inputFile = None

    def do_dpctl( self, line ):
        """Run dpctl (or ovs-ofctl) command on all switches.
           Usage: dpctl command [arg1] [arg2] ..."""
        args = line.split()
        if len(args) < 1:
            error( 'usage: dpctl command [arg1] [arg2] ...\n' )
            return
        for sw in self.mn.switches:
            output( '*** ' + sw.name + ' ' + ('-' * 72) + '\n' )
            output( sw.dpctl( *args ) )

    def do_time( self, line ):
        "Measure time taken for any command in Mininet."
        start = time.time()
        self.onecmd(line)
        elapsed = time.time() - start
        self.stdout.write("*** Elapsed time: %0.6f secs\n" % elapsed)

    def do_links( self, _line ):
        "Report on links"
        for link in self.mn.links:
            output( link, link.status(), '\n' )

    def do_switch( self, line ):
        "Starts or stops a switch"
        args = line.split()
        if len(args) != 2:
            error( 'invalid number of args: switch <switch name>'
                   '{start, stop}\n' )
            return
        sw = args[ 0 ]
        command = args[ 1 ]
        if sw not in self.mn or self.mn.get( sw ) not in self.mn.switches:
            error( 'invalid switch: %s\n' % args[ 1 ] )
        else:
            sw = args[ 0 ]
            command = args[ 1 ]
            if command == 'start':
                self.mn.get( sw ).start( self.mn.controllers )
            elif command == 'stop':
                self.mn.get( sw ).stop( deleteIntfs=False )
            else:
                error( 'invalid command: '
                       'switch <switch name> {start, stop}\n' )

    def default( self, line ):
        """Called on an input line when the command prefix is not recognized.
        Overridden to run shell commands when a node is the first CLI argument.
        Past the first CLI argument, node names are automatically replaced with
        corresponding IP addrs."""


        host_list = [ ]

        first, args, line = self.parseline( line )

<<<<<<< HEAD
        m = re.match("(.*?)\[(.*?)\]", line)
        if (m and m.group(2)):
            #print args
            s = m.group(2)
            ranges = (x.split("-") for x in s.split(","))
            #print ranges
            host_list = [first + str(i) for r in ranges for i in range(int(r[0]), int(r[-1]) + 1)]
            args = " ".join(args.split()[1:])
            #print args
=======
        if first in self.mn:
            if not args:
                error( "*** Enter a command for node: %s <cmd>" % first )
                return
            node = self.mn[ first ]
            rest = args.split( ' ' )
            # Substitute IP addresses for node names in command
            # If updateIP() returns None, then use node name
            rest = [ self.mn[ arg ].defaultIntf().updateIP() or arg
                     if arg in self.mn else arg
                     for arg in rest ]
            rest = ' '.join( rest )
            # Run cmd on node:
            node.sendCmd( rest )
            self.waitForNode( node )
>>>>>>> 21356358
        else:
            host_list.append(first)

        for host in host_list:
            if host in self.mn:
                if not args:
                    print "*** Enter a command for node: %s <cmd>" % host
                    return
                node = self.mn[ host ]
                rest = args.split( ' ' )
                # Substitute IP addresses for node names in command
                # If updateIP() returns None, then use node name
                rest = [ self.mn[ arg ].defaultIntf().updateIP() or arg
                         if arg in self.mn else arg
                         for arg in rest ]
                rest = ' '.join( rest )
                # Run cmd on node:
                if(len(host_list) > 1):
                    print "*** Executing command on node: %s" % host
                node.sendCmd( rest )
                self.waitForNode( node, (len(host_list) > 1) )
            else:
                error( '*** Unknown command: %s\n' % line )

    def waitForNode( self, node, is_list ):
        "Wait for a node to finish, and print its output."
        # Pollers
        nodePoller = poll()
        nodePoller.register( node.stdout )
        bothPoller = poll()
        bothPoller.register( self.stdin, POLLIN )
        bothPoller.register( node.stdout, POLLIN )
        if self.isatty():
            # Buffer by character, so that interactive
            # commands sort of work
            quietRun( 'stty -icanon min 1' )
        while True:
            try:
                bothPoller.poll()
                # XXX BL: this doesn't quite do what we want.
                if False and self.inputFile:
                    key = self.inputFile.read( 1 )
                    if key is not '':
                        node.write( key )
                    else:
                        self.inputFile = None
                if isReadable( self.inPoller ):
                    key = self.stdin.read( 1 )
                    node.write( key )
                if isReadable( nodePoller ):
                    data = node.monitor()
                    output( data )
                if not node.waiting:
                    break
            except KeyboardInterrupt:
                # There is an at least one race condition here, since
                # it's possible to interrupt ourselves after we've
                # read data but before it has been printed.
                node.sendInt()

    def precmd( self, line ):
        "allow for comments in the cli"
        if '#' in line:
            line = line.split( '#' )[ 0 ]
        return line


# Helper functions

def isReadable( poller ):
    "Check whether a Poll object has a readable fd."
    for fdmask in poller.poll( 0 ):
        mask = fdmask[ 1 ]
        if mask & POLLIN:
            return True<|MERGE_RESOLUTION|>--- conflicted
+++ resolved
@@ -409,7 +409,6 @@
 
         first, args, line = self.parseline( line )
 
-<<<<<<< HEAD
         m = re.match("(.*?)\[(.*?)\]", line)
         if (m and m.group(2)):
             #print args
@@ -419,30 +418,13 @@
             host_list = [first + str(i) for r in ranges for i in range(int(r[0]), int(r[-1]) + 1)]
             args = " ".join(args.split()[1:])
             #print args
-=======
-        if first in self.mn:
-            if not args:
-                error( "*** Enter a command for node: %s <cmd>" % first )
-                return
-            node = self.mn[ first ]
-            rest = args.split( ' ' )
-            # Substitute IP addresses for node names in command
-            # If updateIP() returns None, then use node name
-            rest = [ self.mn[ arg ].defaultIntf().updateIP() or arg
-                     if arg in self.mn else arg
-                     for arg in rest ]
-            rest = ' '.join( rest )
-            # Run cmd on node:
-            node.sendCmd( rest )
-            self.waitForNode( node )
->>>>>>> 21356358
         else:
             host_list.append(first)
 
         for host in host_list:
             if host in self.mn:
                 if not args:
-                    print "*** Enter a command for node: %s <cmd>" % host
+                    error( "*** Enter a command for node: %s <cmd>" % host )
                     return
                 node = self.mn[ host ]
                 rest = args.split( ' ' )
