#!/usr/bin/env python

"""
Tests for the Mininet Walkthrough

TODO: missing xterm test
"""

import unittest
import pexpect
import os
import re
from mininet.util import quietRun
from distutils.version import StrictVersion
from time import sleep

def tsharkVersion():
    "Return tshark version"
    versionStr = quietRun( 'tshark -v' )
    versionMatch = re.findall( u'TShark[^\d]*(\d+.\d+.\d+)', versionStr )
    return versionMatch[ 0 ]

# pylint doesn't understand pexpect.match, unfortunately!
# pylint:disable=maybe-no-member

class testWalkthrough( unittest.TestCase ):
    "Test Mininet walkthrough"

    prompt = u'mininet>'

    # PART 1
    def testHelp( self ):
        "Check the usage message"
        p = pexpect.spawn( 'mn -h', encoding='utf-8' )
        index = p.expect( [ u'Usage: mn', pexpect.EOF ] )
        self.assertEqual( index, 0 )

    def testWireshark( self ):
        "Use tshark to test the of dissector"
        # Satisfy pylint
        assert self
        if StrictVersion( tsharkVersion() ) < StrictVersion( '1.12.0' ):
            tshark = pexpect.spawn( 'tshark -i lo -R of', encoding='utf-8' )
        else:
            tshark = pexpect.spawn( 'tshark -i lo -Y openflow_v1', encoding='utf-8' )
        tshark.expect( [ u'Capturing on lo', u"Capturing on 'Loopback'" ] )
        mn = pexpect.spawn( 'mn --test pingall', encoding='utf-8' )
        mn.expect( u'0% dropped' )
        tshark.expect( [ u'74 Hello', u'74 of_hello', u'74 Type: OFPT_HELLO' ] )
        tshark.sendintr()
        mn.expect( pexpect.EOF )
        tshark.expect( pexpect.EOF )

    def testBasic( self ):
        "Test basic CLI commands (help, nodes, net, dump)"
        p = pexpect.spawn( 'mn', encoding='utf-8' )
        p.expect( self.prompt )
        # help command
        p.sendline( 'help' )
        index = p.expect( [ u'commands', self.prompt ] )
        self.assertEqual( index, 0, u'No output for "help" command')
        # nodes command
        p.sendline( 'nodes' )
        p.expect( u'([chs]\d ?){4}' )
        nodes = p.match.group( 0 ).split()
        self.assertEqual( len( nodes ), 4, u'No nodes in "nodes" command')
        p.expect( self.prompt )
        # net command
        p.sendline( 'net' )
        expected = [ x for x in nodes ]
        while len( expected ) > 0:
            index = p.expect( expected )
            node = p.match.group( 0 )
            expected.remove( node )
            p.expect( u'\n' )
        self.assertEqual( len( expected ), 0, u'"nodes" and "net" differ')
        p.expect( self.prompt )
        # dump command
        p.sendline( 'dump' )
        expected = [ u'<\w+ (%s)' % n for n in nodes ]
        actual = []
        for _ in nodes:
            index = p.expect( expected )
            node = p.match.group( 1 )
            actual.append( node )
            p.expect( u'\n' )
        self.assertEqual( actual.sort(), nodes.sort(),
                          u'"nodes" and "dump" differ' )
        p.expect( self.prompt )
        p.sendline( 'exit' )
        p.wait()

    def testHostCommands( self ):
        "Test ifconfig and ps on h1 and s1"
        p = pexpect.spawn( 'mn', encoding='utf-8' )
        p.expect( self.prompt )
        # Third pattern is a local interface beginning with 'eth' or 'en'
        interfaces = [ u'h1-eth0', u's1-eth1', u'[^-](eth|en)\w*\d', u'lo',
                       self.prompt ]
        # h1 ifconfig
        p.sendline( 'h1 ifconfig -a' )
        ifcount = 0
        while True:
            index = p.expect( interfaces )
            if index == 0 or index == 3:
                ifcount += 1
            elif index == 1:
                self.fail( 's1 interface displayed in "h1 ifconfig"' )
            elif index == 2:
                self.fail( 'eth0 displayed in "h1 ifconfig"' )
            else:
                break
        self.assertEqual( ifcount, 2, u'Missing interfaces on h1')
        # s1 ifconfig
        p.sendline( 's1 ifconfig -a' )
        ifcount = 0
        while True:
            index = p.expect( interfaces )
            if index == 0:
                self.fail( 'h1 interface displayed in "s1 ifconfig"' )
            elif index == 1 or index == 2 or index == 3:
                ifcount += 1
            else:
                break
        self.assertTrue( ifcount >= 3, u'Missing interfaces on s1')
        # h1 ps
        p.sendline( "h1 ps -a | egrep -v 'ps|grep'" )
        p.expect( self.prompt )
        h1Output = p.before
        # s1 ps
        p.sendline( "s1 ps -a | egrep -v 'ps|grep'" )
        p.expect( self.prompt )
        s1Output = p.before
        # strip command from ps output and compute diffs
        h1Output = h1Output.split( '\n' )[ 1: ]
        s1Output = s1Output.split( '\n' )[ 1: ]
        diffs = set( h1Output ).difference( set( s1Output ) )
        # allow up to two diffs to account for daemons, etc.
        self.assertTrue( len( diffs ) <= 2,
                         u'h1 and s1 "ps" output differ too much: %s' % diffs )
        p.sendline( 'exit' )
        p.wait()

    def testConnectivity( self ):
        "Test ping and pingall"
        p = pexpect.spawn( 'mn', encoding='utf-8' )
        p.expect( self.prompt )
        p.sendline( 'h1 ping -c 1 h2' )
        p.expect( u'1 packets transmitted, 1 received' )
        p.expect( self.prompt )
        p.sendline( 'pingall' )
        p.expect( u'0% dropped' )
        p.expect( self.prompt )
        p.sendline( 'exit' )
        p.wait()

    def testSimpleHTTP( self ):
        "Start an HTTP server on h1 and wget from h2"
        p = pexpect.spawn( 'mn', encoding='utf-8' )
        p.expect( self.prompt )
        p.sendline( 'h1 python -m SimpleHTTPServer 80 &' )
        # The walkthrough doesn't specify a delay here, and
        # we also don't read the output (also a possible problem),
        # but for now let's wait a couple of seconds to make
        # it less likely to fail due to the race condition.
        sleep( 2 )
        p.expect( self.prompt )
        p.sendline( ' h2 wget -O - h1' )
        p.expect( u'200 OK' )
        p.expect( self.prompt )
        p.sendline( 'h1 kill %python' )
        p.expect( self.prompt )
        p.sendline( 'exit' )
        p.wait()

    # PART 2
    def testRegressionRun( self ):
        "Test pingpair (0% drop) and iperf (bw > 0) regression tests"
        # test pingpair
        p = pexpect.spawn( 'mn --test pingpair', encoding='utf-8' )
<<<<<<< HEAD
        p.expect( u'0% dropped' )
        p.expect( pexpect.EOF )
        # test iperf
        p = pexpect.spawn( 'mn --test iperf', encoding='utf-8' )
        p.expect( u"Results: \['([\d\.]+) .bits/sec'," )
=======
        p.expect( '0% dropped' )
        p.expect( pexpect.EOF )
        # test iperf
        p = pexpect.spawn( 'mn --test iperf', encoding='utf-8' )
        p.expect( "Results: \['([\d\.]+) .bits/sec'," )
>>>>>>> f38df677
        bw = float( p.match.group( 1 ) )
        self.assertTrue( bw > 0 )
        p.expect( pexpect.EOF )

    def testTopoChange( self ):
        "Test pingall on single,3 and linear,4 topos"
        # testing single,3
        p = pexpect.spawn( 'mn --test pingall --topo single,3', encoding='utf-8' )
        p.expect( u'(\d+)/(\d+) received')
        received = int( p.match.group( 1 ) )
        sent = int( p.match.group( 2 ) )
        self.assertEqual( sent, 6, u'Wrong number of pings sent in single,3' )
        self.assertEqual( sent, received, u'Dropped packets in single,3')
        p.expect( pexpect.EOF )
        # testing linear,4
        p = pexpect.spawn( 'mn --test pingall --topo linear,4', encoding='utf-8' )
        p.expect( u'(\d+)/(\d+) received')
        received = int( p.match.group( 1 ) )
        sent = int( p.match.group( 2 ) )
        self.assertEqual( sent, 12, u'Wrong number of pings sent in linear,4' )
        self.assertEqual( sent, received, u'Dropped packets in linear,4')
        p.expect( pexpect.EOF )

    def testLinkChange( self ):
        "Test TCLink bw and delay"
        p = pexpect.spawn( 'mn --link tc,bw=10,delay=10ms', encoding='utf-8' )
        # test bw
        p.expect( self.prompt )
        p.sendline( 'iperf' )
        p.expect( u"Results: \['([\d\.]+) Mbits/sec'," )
        bw = float( p.match.group( 1 ) )
        self.assertTrue( bw < 10.1, u'Bandwidth %.2f >= 10.1 Mb/s' % bw )
        self.assertTrue( bw > 9.0, u'Bandwidth %.2f <= 9 Mb/s' % bw )
        p.expect( self.prompt )
        # test delay
        p.sendline( 'h1 ping -c 4 h2' )
        p.expect( u'rtt min/avg/max/mdev = '
                  u'([\d\.]+)/([\d\.]+)/([\d\.]+)/([\d\.]+) ms' )
        delay = float( p.match.group( 2 ) )
        self.assertTrue( delay > 40, u'Delay < 40ms' )
        self.assertTrue( delay < 45, u'Delay > 40ms' )
        p.expect( self.prompt )
        p.sendline( 'exit' )
        p.wait()

    def testVerbosity( self ):
        "Test debug and output verbosity"
        # test output
        p = pexpect.spawn( 'mn -v output', encoding='utf-8' )
        p.expect( self.prompt )
        self.assertEqual( len( p.before ), 0, 'Too much output for "output"' )
        p.sendline( 'exit' )
        p.wait()
        # test debug
        p = pexpect.spawn( 'mn -v debug --test none', encoding='utf-8' )
        p.expect( pexpect.EOF )
        lines = p.before.split( '\n' )
        self.assertTrue( len( lines ) > 70, "Debug output is too short" )

    def testCustomTopo( self ):
        "Start Mininet using a custom topo, then run pingall"
        # Satisfy pylint
        assert self
        custom = os.path.dirname( os.path.realpath( __file__ ) )
        custom = os.path.join( custom, '../../custom/topo-2sw-2host.py' )
        custom = os.path.normpath( custom )
        print(custom)
        p = pexpect.spawn(
            'mn --custom %s --topo mytopo --test pingall' % custom,
            encoding='utf-8' )
        p.expect( u'0% dropped' )
        p.expect( pexpect.EOF )

    def testStaticMAC( self ):
        "Verify that MACs are set to easy to read numbers"
        p = pexpect.spawn( 'mn --mac', encoding='utf-8' )
        p.expect( self.prompt )
        for i in range( 1, 3 ):
            p.sendline( 'h%d ifconfig' % i )
            p.expect( u'HWaddr 00:00:00:00:00:0%d' % i )
            p.expect( self.prompt )
        p.sendline( 'exit' )
        p.expect( pexpect.EOF )

    def testSwitches( self ):
        "Run iperf test using user and ovsk switches"
        switches = [ u'user', u'ovsk' ]
        for sw in switches:
            p = pexpect.spawn( 'mn --switch %s --test iperf' % sw,
                               encoding='utf-8' )
            p.expect( u"Results: \['([\d\.]+) .bits/sec'," )
            bw = float( p.match.group( 1 ) )
            self.assertTrue( bw > 0 )
            p.expect( pexpect.EOF )

    def testBenchmark( self ):
        "Run benchmark and verify that it takes less than 2 seconds"
        p = pexpect.spawn( 'mn --test none' )
        p.expect( u'completed in ([\d\.]+) seconds' )
        time = float( p.match.group( 1 ) )
        self.assertTrue( time < 2, 'Benchmark takes more than 2 seconds' )

    def testOwnNamespace( self ):
        "Test running user switch in its own namespace"
        p = pexpect.spawn( 'mn --innamespace --switch user'
                           , encoding='utf-8')
        p.expect( self.prompt )
        interfaces = [ u'h1-eth0', u's1-eth1', u'[^-]eth0', u'lo', self.prompt ]
        p.sendline( 's1 ifconfig -a' )
        ifcount = 0
        while True:
            index = p.expect( interfaces )
            if index == 1 or index == 3:
                ifcount += 1
            elif index == 0:
                self.fail( 'h1 interface displayed in "s1 ifconfig"' )
            elif index == 2:
                self.fail( 'eth0 displayed in "s1 ifconfig"' )
            else:
                break
        self.assertEqual( ifcount, 2, 'Missing interfaces on s1' )
        # verify that all hosts a reachable
        p.sendline( 'pingall' )
        p.expect( u'(\d+)% dropped' )
        dropped = int( p.match.group( 1 ) )
        self.assertEqual( dropped, 0, 'pingall failed')
        p.expect( self.prompt )
        p.sendline( 'exit' )
        p.wait()

    # PART 3
    def testPythonInterpreter( self ):
        "Test py and px by checking IP for h1 and adding h3"
        p = pexpect.spawn( 'mn', encoding='utf-8' )
        p.expect( self.prompt )
        # test host IP
        p.sendline( 'py h1.IP()' )
        p.expect( u'10.0.0.1' )
        p.expect( self.prompt )
        # test adding host
        p.sendline( "px net.addHost('h3')" )
        p.expect( self.prompt )
        p.sendline( "px net.addLink(s1, h3)" )
        p.expect( self.prompt )
        p.sendline( 'net' )
        p.expect( u'h3' )
        p.expect( self.prompt )
        p.sendline( 'py h3.MAC()' )
        p.expect( u'([a-f0-9]{2}:?){6}' )
        p.expect( self.prompt )
        p.sendline( 'exit' )
        p.wait()

    def testLink( self ):
        "Test link CLI command using ping"
        p = pexpect.spawn( 'mn', encoding='utf-8' )
        p.expect( self.prompt )
        p.sendline( 'link s1 h1 down' )
        p.expect( self.prompt )
        p.sendline( 'h1 ping -c 1 h2' )
        p.expect( u'unreachable' )
        p.expect( self.prompt )
        p.sendline( 'link s1 h1 up' )
        p.expect( self.prompt )
        p.sendline( 'h1 ping -c 1 h2' )
        p.expect( u'0% packet loss' )
        p.expect( self.prompt )
        p.sendline( 'exit' )
        p.wait()

    @unittest.skipUnless( os.path.exists( '/tmp/pox' ) or
                          '1 received' in quietRun( 'ping -c 1 github.com' ),
                          'Github is not reachable; cannot download Pox' )
    def testRemoteController( self ):
        "Test Mininet using Pox controller"
        # Satisfy pylint
        assert self
        if not os.path.exists( '/tmp/pox' ):
            p = pexpect.spawn(
                'git clone https://github.com/noxrepo/pox.git /tmp/pox'
                , encoding='utf-8' )
            p.expect( pexpect.EOF )
        pox = pexpect.spawn( '/tmp/pox/pox.py forwarding.l2_learning',
                             encoding='utf-8' )
        net = pexpect.spawn(
            'mn --controller=remote,ip=127.0.0.1,port=6633 --test pingall',
            encoding='utf-8' )
        net.expect( u'0% dropped' )
        net.expect( pexpect.EOF )
        pox.sendintr()
        pox.wait()


if __name__ == '__main__':
    unittest.main()<|MERGE_RESOLUTION|>--- conflicted
+++ resolved
@@ -178,19 +178,11 @@
         "Test pingpair (0% drop) and iperf (bw > 0) regression tests"
         # test pingpair
         p = pexpect.spawn( 'mn --test pingpair', encoding='utf-8' )
-<<<<<<< HEAD
-        p.expect( u'0% dropped' )
-        p.expect( pexpect.EOF )
-        # test iperf
-        p = pexpect.spawn( 'mn --test iperf', encoding='utf-8' )
-        p.expect( u"Results: \['([\d\.]+) .bits/sec'," )
-=======
         p.expect( '0% dropped' )
         p.expect( pexpect.EOF )
         # test iperf
         p = pexpect.spawn( 'mn --test iperf', encoding='utf-8' )
         p.expect( "Results: \['([\d\.]+) .bits/sec'," )
->>>>>>> f38df677
         bw = float( p.match.group( 1 ) )
         self.assertTrue( bw > 0 )
         p.expect( pexpect.EOF )
