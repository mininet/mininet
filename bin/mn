--- conflicted
+++ resolved
@@ -25,25 +25,16 @@
 from mininet.log import lg, LEVELS, info, debug, warn, error, output
 from mininet.net import Mininet, MininetWithControlNet, VERSION
 from mininet.node import ( Host, CPULimitedHost, Controller, OVSController,
-<<<<<<< HEAD
-                           NOX, RemoteController, UserSwitch, OVSKernelSwitch,
-                           OVSLegacyKernelSwitch, IVSSwitch, LincSwitch )
-from mininet.link import Link, TCLink
-from mininet.topo import SingleSwitchTopo, LinearTopo, SingleSwitchReversedTopo
-from mininet.topolib import TreeTopo
-from mininet.util import custom, customConstructor
-=======
                            Ryu, NOX, RemoteController, findController,
                            DefaultController, NullController,
                            UserSwitch, OVSSwitch, OVSBridge,
-                           IVSSwitch )
+                           IVSSwitch, LincSwitch )
 from mininet.nodelib import LinuxBridge
 from mininet.link import Link, TCLink, TCULink, OVSLink
 from mininet.topo import ( SingleSwitchTopo, LinearTopo,
                            SingleSwitchReversedTopo, MinimalTopo )
 from mininet.topolib import TreeTopo, TorusTopo
 from mininet.util import customClass, specialClass, splitArgs
->>>>>>> 78165d21
 from mininet.util import buildTopo
 
 from functools import partial
@@ -68,20 +59,14 @@
 
 SWITCHDEF = 'default'
 SWITCHES = { 'user': UserSwitch,
-<<<<<<< HEAD
-             'ovsk': OVSKernelSwitch,
-             'ovsl': OVSLegacyKernelSwitch,
-             'ivs': IVSSwitch,
-             'linc' : LincSwitch}
-=======
              'ovs': OVSSwitch,
              'ovsbr' : OVSBridge,
              # Keep ovsk for compatibility with 2.0
              'ovsk': OVSSwitch,
              'ivs': IVSSwitch,
              'lxbr': LinuxBridge,
+             'linc' : LincSwitch,
              'default': OVSSwitch }
->>>>>>> 78165d21
 
 HOSTDEF = 'proc'
 HOSTS = { 'proc': Host,
