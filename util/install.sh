#!/usr/bin/env bash

# Mininet install script for Ubuntu (and Debian Wheezy+)
# Brandon Heller (brandonh@stanford.edu)

# Fail on error
set -e

# Fail on unset var usage
set -o nounset

# Get directory containing mininet folder
MININET_DIR="$( cd -P "$( dirname "${BASH_SOURCE[0]}" )/../.." && pwd -P )"

# Set up build directory, which by default is the working directory
#  unless the working directory is a subdirectory of mininet,
#  in which case we use the directory containing mininet
BUILD_DIR="$(pwd -P)"
case $BUILD_DIR in
  $MININET_DIR/*) BUILD_DIR=$MININET_DIR;; # currect directory is a subdirectory
  *) BUILD_DIR=$BUILD_DIR;;
esac

# Location of CONFIG_NET_NS-enabled kernel(s)
KERNEL_LOC=http://www.openflow.org/downloads/mininet

# Attempt to identify Linux release

DIST=Unknown
RELEASE=Unknown
CODENAME=Unknown
ARCH=`uname -m`
if [ "$ARCH" = "x86_64" ]; then ARCH="amd64"; fi
if [ "$ARCH" = "i686" ]; then ARCH="i386"; fi

test -e /etc/debian_version && DIST="Debian"
grep Ubuntu /etc/lsb-release &> /dev/null && DIST="Ubuntu"
if [ "$DIST" = "Ubuntu" ] || [ "$DIST" = "Debian" ]; then
    # Truly non-interactive apt-get installation
    install='sudo DEBIAN_FRONTEND=noninteractive apt-get -y -q install'
    remove='sudo DEBIAN_FRONTEND=noninteractive apt-get -y -q remove'
    pkginst='sudo dpkg -i'
    update='sudo apt-get'
    # Prereqs for this script
    if ! which lsb_release &> /dev/null; then
        $install lsb-release
    fi
fi
test -e /etc/fedora-release && DIST="Fedora"
test -e /etc/redhat-release && DIST="RedHatEnterpriseServer"
if [ "$DIST" = "Fedora" -o "$DIST" = "RedHatEnterpriseServer" ]; then
    install='sudo yum -y install'
    remove='sudo yum -y erase'
    pkginst='sudo rpm -ivh'
    update='sudo yum'
    # Prereqs for this script
    if ! which lsb_release &> /dev/null; then
        $install redhat-lsb-core
    fi
fi
test -e /etc/SuSE-release && DIST="SUSE Linux"
if [ "$DIST" = "SUSE Linux" ]; then
    install='sudo zypper --non-interactive install '
    remove='sudo zypper --non-interactive  remove '
    pkginst='sudo rpm -ivh'
    # Prereqs for this script
    if ! which lsb_release &> /dev/null; then
		$install openSUSE-release
    fi
fi
if which lsb_release &> /dev/null; then
    DIST=`lsb_release -is`
    RELEASE=`lsb_release -rs`
    CODENAME=`lsb_release -cs`
fi
echo "Detected Linux distribution: $DIST $RELEASE $CODENAME $ARCH"

# Kernel params

KERNEL_NAME=`uname -r`
KERNEL_HEADERS=kernel-headers-${KERNEL_NAME}

# Treat Raspbian as Debian
[ "$DIST" = 'Raspbian' ] && DIST='Debian'

DISTS='Ubuntu|Debian|Fedora|RedHatEnterpriseServer|SUSE LINUX'
if ! echo $DIST | egrep "$DISTS" >/dev/null; then
    echo "Install.sh currently only supports $DISTS."
    exit 1
fi

# More distribution info
DIST_LC=`echo $DIST | tr [A-Z] [a-z]` # as lower case


# Determine whether version $1 >= version $2
# usage: if version_ge 1.20 1.2.3; then echo "true!"; fi
function version_ge {
    # sort -V sorts by *version number*
    latest=`printf "$1\n$2" | sort -V | tail -1`
    # If $1 is latest version, then $1 >= $2
    [ "$1" == "$latest" ]
}


# Kernel Deb pkg to be removed:
KERNEL_IMAGE_OLD=linux-image-2.6.26-33-generic

DRIVERS_DIR=/lib/modules/${KERNEL_NAME}/kernel/drivers/net

OVS_RELEASE=1.4.0
OVS_PACKAGE_LOC=https://github.com/downloads/mininet/mininet
OVS_BUILDSUFFIX=-ignore # was -2
OVS_PACKAGE_NAME=ovs-$OVS_RELEASE-core-$DIST_LC-$RELEASE-$ARCH$OVS_BUILDSUFFIX.tar
OVS_TAG=v$OVS_RELEASE

OF13_SWITCH_REV=${OF13_SWITCH_REV:-""}
LINC_SWITCH_REV=${LINC_SWITCH_REV:-""}


function kernel {
    echo "Install Mininet-compatible kernel if necessary"
    $update update
    if ! $install linux-image-$KERNEL_NAME; then
        echo "Could not install linux-image-$KERNEL_NAME"
        echo "Skipping - assuming installed kernel is OK."
    fi
}

function kernel_clean {
    echo "Cleaning kernel..."

    # To save disk space, remove previous kernel
    if ! $remove $KERNEL_IMAGE_OLD; then
        echo $KERNEL_IMAGE_OLD not installed.
    fi

    # Also remove downloaded packages:
    rm -f $HOME/linux-headers-* $HOME/linux-image-*
}

# Install Mininet deps
function mn_deps {
    echo "Installing Mininet dependencies"
    if [ "$DIST" = "Fedora" -o "$DIST" = "RedHatEnterpriseServer" ]; then
        $install gcc make socat psmisc xterm openssh-clients iperf \
            iproute telnet python-setuptools libcgroup-tools \
            ethtool help2man pyflakes pylint python-pep8 python-pexpect
	elif [ "$DIST" = "SUSE LINUX"  ]; then
		$install gcc make socat psmisc xterm openssh iperf \
			iproute telnet python-setuptools libcgroup-tools \
			ethtool help2man python-pyflakes python3-pylint python-pep8 python-pexpect
    else
        $install gcc make socat psmisc xterm ssh iperf iproute telnet \
            python-setuptools cgroup-bin ethtool help2man \
            pyflakes pylint pep8 python-pexpect
    fi

    echo "Installing Mininet core"
    pushd $MININET_DIR/mininet
    sudo make install
    popd
}

# Install Mininet developer dependencies
function mn_dev {
    echo "Installing Mininet developer dependencies"
    $install doxygen doxypy texlive-fonts-recommended
    if ! $install doxygen-latex; then
        echo "doxygen-latex not needed"
    fi
}

# The following will cause a full OF install, covering:
# -user switch
# The instructions below are an abbreviated version from
# http://www.openflowswitch.org/wk/index.php/Debian_Install
function of {
    echo "Installing OpenFlow reference implementation..."
    cd $BUILD_DIR
    $install autoconf automake libtool make gcc
    if [ "$DIST" = "Fedora" -o "$DIST" = "RedHatEnterpriseServer" ]; then
        $install git pkgconfig glibc-devel
	elif [ "$DIST" = "SUSE LINUX"  ]; then
       $install git pkgconfig glibc-devel
    else
        $install git-core autotools-dev pkg-config libc6-dev
    fi
    # was: git clone git://openflowswitch.org/openflow.git
    # Use our own fork on github for now:
    git clone git://github.com/mininet/openflow
    cd $BUILD_DIR/openflow

    # Patch controller to handle more than 16 switches
    patch -p1 < $MININET_DIR/mininet/util/openflow-patches/controller.patch

    # Resume the install:
    ./boot.sh
    ./configure
    make
    sudo make install
    cd $BUILD_DIR
}

function of13 {
    echo "Installing OpenFlow 1.3 soft switch implementation..."
    cd $BUILD_DIR/
    $install  git-core autoconf automake autotools-dev pkg-config \
        make gcc g++ libtool libc6-dev cmake libpcap-dev libxerces-c2-dev  \
        unzip libpcre3-dev flex bison libboost-dev

    if [ ! -d "ofsoftswitch13" ]; then
        git clone https://github.com/CPqD/ofsoftswitch13.git
        if [[ -n "$OF13_SWITCH_REV" ]]; then
            cd ofsoftswitch13
            git checkout ${OF13_SWITCH_REV}
            cd ..
        fi
    fi

    # Install netbee
    if [ "$DIST" = "Ubuntu" ] && version_ge $RELEASE 14.04; then
        NBEESRC="nbeesrc-feb-24-2015"
        NBEEDIR="netbee"
    else
        NBEESRC="nbeesrc-jan-10-2013"
        NBEEDIR="nbeesrc-jan-10-2013"
    fi

    NBEEURL=${NBEEURL:-http://www.nbee.org/download/}
    wget -nc ${NBEEURL}${NBEESRC}.zip
    # Remove existing directory, if any
    rm -rf ${NBEESRC}
    unzip ${NBEESRC}.zip
    cd ${NBEEDIR}/src
    cmake .
    make
    cd $BUILD_DIR/
    sudo cp ${NBEEDIR}/bin/libn*.so /usr/local/lib
    sudo ldconfig
    sudo cp -R ${NBEEDIR}/include/ /usr/

    # Resume the install:
    cd $BUILD_DIR/ofsoftswitch13
    ./boot.sh
    ./configure
    make
    sudo make install
    cd $BUILD_DIR
}

<<<<<<< HEAD
function linc_switch {
    echo "Installing LINC-Switch"
    cd $BUILD_DIR/
    set +o nounset

    sudo apt-get update
    $install git-core make uml-utilities bridge-utils libpcap-dev libssl-dev libncurses5-dev

    ERL_RELEASE="R15B02"
    ERL_DESTINATION="/usr/local/lib/$ERL_RELEASE"
    install_erlang $ERL_RELEASE $ERL_DESTINATION
    . $ERL_DESTINATION/activate

    LINC_SWITCH_DIR=$BUILD_DIR/"LINC-Switch"

    if [ -d $LINC_SWITCH_DIR ]; then
        rm -rf $LINC_SWITCH_DIR
    fi

    git clone https://github.com/FlowForwarding/LINC-Switch.git
    cd $LINC_SWITCH_DIR

    if [[ -n "$LINC_SWITCH_REV" ]]; then
        git checkout ${LINC_SWITCH_REV}
    fi

    REL_DIR=$LINC_SWITCH_DIR/rel
    cp $REL_DIR/files/sys.config.orig $REL_DIR/files/sys.config
    make rel

    LINC_REL_COMMAND=$(echo "#!/usr/bin/env bash"\
                            "\n$LINC_SWITCH_DIR/scripts/rel_copy.sh \$@")
    install_command "$LINC_REL_COMMAND" $REL_DIR/linc_rel.sh linc_rel

    LINC_RUN_USAGE="Usage: \$0 SWITCH_NAME {start|stop|restart|reboot|ping|console|console_clean|attach}"
    LINC_RUN_SWITCH_DOWN="Switch \$REL_SUFFIX is not running."
    LINC_RUN_COMMAND=$(echo "#!/usr/bin/env bash"\
                            "\ntest \$# -lt 2 && echo \"$LINC_RUN_USAGE\" && exit 1"\
                            "\nREL_SUFFIX=\$1"\
                            "\ntest ! -d $REL_DIR/linc_\$REL_SUFFIX"\
                            "&& echo \"$LINC_RUN_SWITCH_DOWN\" && exit 1"\
                            "\n$REL_DIR/linc_\$REL_SUFFIX/bin/linc \${@:2}")
    install_command "$LINC_RUN_COMMAND" $REL_DIR/linc_runner.sh linc

    CONFIG_GEN_COMMAND=$(echo "#!/usr/bin/env bash"\
                              "\n. $ERL_DESTINATION/activate"\
                              "\nREL_SUFFIX=\$1"\
                              "\n$LINC_SWITCH_DIR/scripts/config_gen \${@:2} "\
                              "-o $REL_DIR/linc_\$REL_SUFFIX/releases/*/sys.config")
    install_command "$CONFIG_GEN_COMMAND" $REL_DIR/linc_config_gen.sh \
        linc_config_gen

    LINC_CONTROLLER_COMMAND=$(echo "#!/usr/bin/env bash"\
                                   "\n. $ERL_DESTINATION/activate"\
                                   "\ncd $LINC_SWITCH_DIR/scripts/"\
                                   "\n./of_controller_v4.sh \$@")
    install_command "$LINC_CONTROLLER_COMMAND" $REL_DIR/linc_controller.sh linc_controller

    set -o nounset
    cd $BUILD_DIR/
}

function wireshark_version_check {
    # Check Wireshark version
    WS=$(which wireshark)
    WS_VER_PATCH=(1 10) # targetting wireshark 1.10.0
    WS_VER=($($WS --version | sed 's/[a-z ]*\([0-9]*\).\([0-9]*\).\([0-9]*\).*/\1 \2 \3/'))
    if [ "${WS_VER[0]}" -lt "${WS_VER_PATCH[0]}" ] ||
       [[ "${WS_VER[0]}" -le "${WS_VER_PATCH[0]}" && "${WS_VER[1]}" -lt "${WS_VER_PATCH[1]}" ]]
    then
        # pre-1.10.0 wireshark
        echo "Setting revision: pre-ws-1.10.0"
        WS_DISSECTOR_REV="pre-ws-1.10.0" 
=======

function install_wireshark {
    if ! which wireshark; then
        echo "Installing Wireshark"
        if [ "$DIST" = "Fedora" -o "$DIST" = "RedHatEnterpriseServer" ]; then
            $install wireshark wireshark-gnome
		elif [ "$DIST" = "SUSE LINUX"  ]; then
			$install wireshark
        else
            $install wireshark tshark
        fi
>>>>>>> 78165d21
    fi

    # Copy coloring rules: OF is white-on-blue:
    echo "Optionally installing wireshark color filters"
    mkdir -p $HOME/.wireshark
    cp -n $MININET_DIR/mininet/util/colorfilters $HOME/.wireshark

    echo "Checking Wireshark version"
    WSVER=`wireshark -v | egrep -o '[0-9\.]+' | head -1`
    if version_ge $WSVER 1.12; then
        echo "Wireshark version $WSVER >= 1.12 - returning"
        return
    fi

    echo "Cloning LoxiGen and building openflow.lua dissector"
    cd $BUILD_DIR
    git clone https://github.com/floodlight/loxigen.git
    cd loxigen
    make wireshark

    # Copy into plugin directory
    # libwireshark0/ on 11.04; libwireshark1/ on later
    WSDIR=`find /usr/lib -type d -name 'libwireshark*' | head -1`
    WSPLUGDIR=$WSDIR/plugins/
    PLUGIN=loxi_output/wireshark/openflow.lua
    sudo cp $PLUGIN $WSPLUGDIR
    echo "Copied openflow plugin $PLUGIN to $WSPLUGDIR"

    cd $BUILD_DIR
}


# Install Open vSwitch specific version Ubuntu package
function ubuntuOvs {
    echo "Creating and Installing Open vSwitch packages..."

    OVS_SRC=$BUILD_DIR/openvswitch
    OVS_TARBALL_LOC=http://openvswitch.org/releases

    if ! echo "$DIST" | egrep "Ubuntu|Debian" > /dev/null; then
        echo "OS must be Ubuntu or Debian"
        $cd BUILD_DIR
        return
    fi
    if [ "$DIST" = "Ubuntu" ] && ! version_ge $RELEASE 12.04; then
        echo "Ubuntu version must be >= 12.04"
        cd $BUILD_DIR
        return
    fi
    if [ "$DIST" = "Debian" ] && ! version_ge $RELEASE 7.0; then
        echo "Debian version must be >= 7.0"
        cd $BUILD_DIR
        return
    fi

    rm -rf $OVS_SRC
    mkdir -p $OVS_SRC
    cd $OVS_SRC

    if wget $OVS_TARBALL_LOC/openvswitch-$OVS_RELEASE.tar.gz 2> /dev/null; then
        tar xzf openvswitch-$OVS_RELEASE.tar.gz
    else
        echo "Failed to find OVS at $OVS_TARBALL_LOC/openvswitch-$OVS_RELEASE.tar.gz"
        cd $BUILD_DIR
        return
    fi

    # Remove any old packages

    $remove openvswitch-common openvswitch-datapath-dkms openvswitch-pki openvswitch-switch \
            openvswitch-controller || true

    # Get build deps
    $install build-essential fakeroot debhelper autoconf automake libssl-dev \
             pkg-config bzip2 openssl python-all procps python-qt4 \
             python-zopeinterface python-twisted-conch dkms dh-python dh-autoreconf \
             uuid-runtime

    # Build OVS
    parallel=`grep processor /proc/cpuinfo | wc -l`
    cd $BUILD_DIR/openvswitch/openvswitch-$OVS_RELEASE
            DEB_BUILD_OPTIONS='parallel=$parallel nocheck' fakeroot debian/rules binary
    cd ..
    for pkg in common datapath-dkms pki switch; do
        pkg=openvswitch-${pkg}_$OVS_RELEASE*.deb
        echo "Installing $pkg"
        $pkginst $pkg
    done
    if $pkginst openvswitch-controller_$OVS_RELEASE*.deb 2>/dev/null; then
        echo "Ignoring error installing openvswitch-controller"
    fi

    /sbin/modinfo openvswitch
    sudo ovs-vsctl show
    # Switch can run on its own, but
    # Mininet should control the controller
    # This appears to only be an issue on Ubuntu/Debian
    if sudo service openvswitch-controller stop 2>/dev/null; then
        echo "Stopped running controller"
    fi
    if [ -e /etc/init.d/openvswitch-controller ]; then
        sudo update-rc.d openvswitch-controller disable
    fi
}


# Install Open vSwitch

function ovs {
    echo "Installing Open vSwitch..."

    if [ "$DIST" = "Fedora" -o "$DIST" = "RedHatEnterpriseServer" ]; then
        $install openvswitch openvswitch-controller
        return
    fi

    if [ "$DIST" = "Ubuntu" ] && ! version_ge $RELEASE 14.04; then
        # Older Ubuntu versions need openvswitch-datapath/-dkms
        # Manually installing openvswitch-datapath may be necessary
        # for manually built kernel .debs using Debian's defective kernel
        # packaging, which doesn't yield usable headers.
        if ! dpkg --get-selections | grep openvswitch-datapath; then
            # If you've already installed a datapath, assume you
            # know what you're doing and don't need dkms datapath.
            # Otherwise, install it.
            $install openvswitch-datapath-dkms
        fi
    fi

    $install openvswitch-switch
    OVSC=""
    if $install openvswitch-controller; then
        OVSC="openvswitch-controller"
    else
        echo "Attempting to install openvswitch-testcontroller"
        if $install openvswitch-testcontroller; then
            OVSC="openvswitch-testcontroller"
        else
            echo "Failed - skipping openvswitch-testcontroller"
        fi
    fi
    if [ "$OVSC" ]; then
        # Switch can run on its own, but
        # Mininet should control the controller
        # This appears to only be an issue on Ubuntu/Debian
        if sudo service $OVSC stop; then
            echo "Stopped running controller"
        fi
        if [ -e /etc/init.d/$OVSC ]; then
            sudo update-rc.d $OVSC disable
        fi
    fi
}

function remove_ovs {
    pkgs=`dpkg --get-selections | grep openvswitch | awk '{ print $1;}'`
    echo "Removing existing Open vSwitch packages:"
    echo $pkgs
    if ! $remove $pkgs; then
        echo "Not all packages removed correctly"
    fi
    # For some reason this doesn't happen
    if scripts=`ls /etc/init.d/*openvswitch* 2>/dev/null`; then
        echo $scripts
        for s in $scripts; do
            s=$(basename $s)
            echo SCRIPT $s
            sudo service $s stop
            sudo rm -f /etc/init.d/$s
            sudo update-rc.d -f $s remove
        done
    fi
    echo "Done removing OVS"
}

function ivs {
    echo "Installing Indigo Virtual Switch..."

    IVS_SRC=$BUILD_DIR/ivs

    # Install dependencies
    $install gcc make
    if [ "$DIST" = "Fedora" -o "$DIST" = "RedHatEnterpriseServer" ]; then
        $install git pkgconfig libnl3-devel libcap-devel openssl-devel
    else
        $install git-core pkg-config libnl-3-dev libnl-route-3-dev \
            libnl-genl-3-dev
    fi

    # Install IVS from source
    cd $BUILD_DIR
    git clone git://github.com/floodlight/ivs $IVS_SRC
    cd $IVS_SRC
    git submodule update --init
    make
    sudo make install
}

# Install RYU
function ryu {
    echo "Installing RYU..."

    # install Ryu dependencies"
    $install autoconf automake g++ libtool python make
    if [ "$DIST" = "Ubuntu" -o "$DIST" = "Debian" ]; then
        $install gcc python-pip python-dev libffi-dev libssl-dev \
            libxml2-dev libxslt1-dev zlib1g-dev
    fi

    # fetch RYU
    cd $BUILD_DIR/
    git clone git://github.com/osrg/ryu.git ryu
    cd ryu

    # install ryu
    sudo pip install -r tools/pip-requires -r tools/optional-requires \
        -r tools/test-requires
    sudo python setup.py install

    # Add symbolic link to /usr/bin
    sudo ln -s ./bin/ryu-manager /usr/local/bin/ryu-manager
}

# Install NOX with tutorial files
function nox {
    echo "Installing NOX w/tutorial files..."

    # Install NOX deps:
    $install autoconf automake g++ libtool python python-twisted \
		swig libssl-dev make
    if [ "$DIST" = "Debian" ]; then
        $install libboost1.35-dev
    elif [ "$DIST" = "Ubuntu" ]; then
        $install python-dev libboost-dev
        $install libboost-filesystem-dev
        $install libboost-test-dev
    fi
    # Install NOX optional deps:
    $install libsqlite3-dev python-simplejson

    # Fetch NOX destiny
    cd $BUILD_DIR/
    git clone https://github.com/noxrepo/nox-classic.git noxcore
    cd noxcore
    if ! git checkout -b destiny remotes/origin/destiny ; then
        echo "Did not check out a new destiny branch - assuming current branch is destiny"
    fi

    # Apply patches
    git checkout -b tutorial-destiny
    git am $MININET_DIR/mininet/util/nox-patches/*tutorial-port-nox-destiny*.patch
    if [ "$DIST" = "Ubuntu" ] && version_ge $RELEASE 12.04; then
        git am $MININET_DIR/mininet/util/nox-patches/*nox-ubuntu12-hacks.patch
    fi

    # Build
    ./boot.sh
    mkdir build
    cd build
    ../configure
    make -j3
    #make check

    # Add NOX_CORE_DIR env var:
    sed -i -e 's|# for examples$|&\nexport NOX_CORE_DIR=$BUILD_DIR/noxcore/build/src|' ~/.bashrc

    # To verify this install:
    #cd ~/noxcore/build/src
    #./nox_core -v -i ptcp:
}

# Install NOX Classic/Zaku for OpenFlow 1.3
function nox13 {
    echo "Installing NOX w/tutorial files..."

    # Install NOX deps:
    $install autoconf automake g++ libtool python python-twisted \
        swig libssl-dev make
    if [ "$DIST" = "Debian" ]; then
        $install libboost1.35-dev
    elif [ "$DIST" = "Ubuntu" ]; then
        $install python-dev libboost-dev
        $install libboost-filesystem-dev
        $install libboost-test-dev
    fi

    # Fetch NOX destiny
    cd $BUILD_DIR/
    rm -rf nox13oflib
    git clone https://github.com/CPqD/nox13oflib.git
    cd nox13oflib

    # Build
    ./boot.sh
    mkdir build
    cd build
    ../configure
    make -j3
    #make check

    # To verify this install:
    #cd ~/nox13oflib/build/src
    #./nox_core -v -i ptcp:
}


# "Install" POX
function pox {
    echo "Installing POX into $BUILD_DIR/pox..."
    cd $BUILD_DIR
    rm -rf pox
    git clone https://github.com/noxrepo/pox.git
}

# Install OFtest
function oftest {
    echo "Installing oftest..."

    # Install deps:
    $install tcpdump python-scapy

    # Install oftest:
    cd $BUILD_DIR/
    rm -rf oftest
    git clone git://github.com/floodlight/oftest
}

# Install cbench
function cbench {
    echo "Installing cbench..."

    if [ "$DIST" = "Fedora" -o "$DIST" = "RedHatEnterpriseServer" ]; then
        $install net-snmp-devel libpcap-devel libconfig-devel
	elif [ "$DIST" = "SUSE LINUX"  ]; then
		$install net-snmp-devel libpcap-devel libconfig-devel
    else
        $install libsnmp-dev libpcap-dev libconfig-dev
    fi
    cd $BUILD_DIR/
<<<<<<< HEAD
    rm -rf oflops
    git clone git://gitosis.stanford.edu/oflops.git
=======
    # was:  git clone git://gitosis.stanford.edu/oflops.git
    # Use our own fork on github for now:
    git clone git://github.com/mininet/oflops
>>>>>>> 78165d21
    cd oflops
    sh boot.sh || true # possible error in autoreconf, so run twice
    sh boot.sh
    ./configure --with-openflow-src-dir=$BUILD_DIR/openflow
    make
    sudo make install || true # make install fails; force past this
}

function vm_other {
    echo "Doing other Mininet VM setup tasks..."

    # Remove avahi-daemon, which may cause unwanted discovery packets to be
    # sent during tests, near link status changes:
    echo "Removing avahi-daemon"
    $remove avahi-daemon

    # was: Disable IPv6.  Add to /etc/modprobe.d/blacklist:
    #echo "Attempting to disable IPv6"
    #if [ "$DIST" = "Ubuntu" ]; then
    #    BLACKLIST=/etc/modprobe.d/blacklist.conf
    #else
    #    BLACKLIST=/etc/modprobe.d/blacklist
    #fi
    #sudo sh -c "echo 'blacklist net-pf-10\nblacklist ipv6' >> $BLACKLIST"
    echo "Disabling IPv6"
    # Disable IPv6
    if ! grep 'disable_ipv6' /etc/sysctl.conf; then
        echo 'Disabling IPv6'
        echo '
# Mininet: disable IPv6
net.ipv6.conf.all.disable_ipv6 = 1
net.ipv6.conf.default.disable_ipv6 = 1
net.ipv6.conf.lo.disable_ipv6 = 1' | sudo tee -a /etc/sysctl.conf > /dev/null
    fi
    # Since the above doesn't disable neighbor discovery, also do this:
    if ! grep 'ipv6.disable' /etc/default/grub; then
        sudo sed -i -e \
        's/GRUB_CMDLINE_LINUX_DEFAULT="/GRUB_CMDLINE_LINUX_DEFAULT="ipv6.disable=1 /' \
        /etc/default/grub
        sudo update-grub
    fi
    # Disabling IPv6 breaks X11 forwarding via ssh
    line='AddressFamily inet'
    file='/etc/ssh/sshd_config'
    echo "Adding $line to $file"
    if ! grep "$line" $file > /dev/null; then
        echo "$line" | sudo tee -a $file > /dev/null
    fi

    # Enable command auto completion using sudo; modify ~/.bashrc:
    sed -i -e 's|# for examples$|&\ncomplete -cf sudo|' ~/.bashrc

    # Install tcpdump, cmd-line packet dump tool.  Also install gitk,
    # a graphical git history viewer.
    $install tcpdump gitk

    # Install common text editors
    $install vim nano emacs

    # Install NTP
    $install ntp

    # Install vconfig for VLAN example
    if [ "$DIST" = "Fedora" -o "$DIST" = "RedHatEnterpriseServer" ]; then
        $install vconfig
    else
        $install vlan
    fi

    # Set git to colorize everything.
    git config --global color.diff auto
    git config --global color.status auto
    git config --global color.branch auto

    # Reduce boot screen opt-out delay. Modify timeout in /boot/grub/menu.lst to 1:
    if [ "$DIST" = "Debian" ]; then
        sudo sed -i -e 's/^timeout.*$/timeout         1/' /boot/grub/menu.lst
    fi

    # Clean unneeded debs:
    rm -f ~/linux-headers-* ~/linux-image-*
}

# Script to copy built OVS kernel module to where modprobe will
# find them automatically.  Removes the need to keep an environment variable
# for insmod usage, and works nicely with multiple kernel versions.
#
# The downside is that after each recompilation of OVS you'll need to
# re-run this script.  If you're using only one kernel version, then it may be
# a good idea to use a symbolic link in place of the copy below.
function modprobe {
    echo "Setting up modprobe for OVS kmod..."
    set +o nounset
    if [ -z "$OVS_KMODS" ]; then
      echo "OVS_KMODS not set. Aborting."
    else
      sudo cp $OVS_KMODS $DRIVERS_DIR
      sudo depmod -a ${KERNEL_NAME}
    fi
    set -o nounset
}

function all {
    if [ "$DIST" = "Fedora" ]; then
        printf "\nFedora 18+ support (still work in progress):\n"
        printf " * Fedora 18+ has kernel 3.10 RPMS in the updates repositories\n"
        printf " * Fedora 18+ has openvswitch 1.10 RPMS in the updates repositories\n"
        printf " * the install.sh script options [-bfnpvw] should work.\n"
        printf " * for a basic setup just try:\n"
        printf "       install.sh -fnpv\n\n"
        exit 3
    fi
    echo "Installing all packages except for -eix (doxypy, ivs, nox-classic)..."
    kernel
    mn_deps
    # Skip mn_dev (doxypy/texlive/fonts/etc.) because it's huge
    # mn_dev
    of
    install_wireshark
    ovs
    # We may add ivs once it's more mature
    # ivs
    # NOX-classic is deprecated, but you can install it manually if desired.
    # nox
    pox
    oftest
    cbench
    echo "Enjoy Mininet!"
}

# Restore disk space and remove sensitive files before shipping a VM.
function vm_clean {
    echo "Cleaning VM..."
    sudo apt-get clean
    sudo apt-get autoremove
    sudo rm -rf /tmp/*
    sudo rm -rf openvswitch*.tar.gz

    # Remove sensistive files
    history -c  # note this won't work if you have multiple bash sessions
    rm -f ~/.bash_history  # need to clear in memory and remove on disk
    rm -f ~/.ssh/id_rsa* ~/.ssh/known_hosts
    sudo rm -f ~/.ssh/authorized_keys*

    # Remove SSH keys and regenerate on boot
    echo 'Removing SSH keys from /etc/ssh/'
    sudo rm -f /etc/ssh/*key*
    if ! grep mininet /etc/rc.local >& /dev/null; then
        sudo sed -i -e "s/exit 0//" /etc/rc.local
        echo '
# mininet: regenerate ssh keys if we deleted them
if ! stat -t /etc/ssh/*key* >/dev/null 2>&1; then
    /usr/sbin/dpkg-reconfigure openssh-server
fi
exit 0
' | sudo tee -a /etc/rc.local > /dev/null
    fi

    # Remove Mininet files
    #sudo rm -f /lib/modules/python2.5/site-packages/mininet*
    #sudo rm -f /usr/bin/mnexec

    # Clear optional dev script for SSH keychain load on boot
    rm -f ~/.bash_profile

    # Clear git changes
    git config --global user.name "None"
    git config --global user.email "None"

    # Note: you can shrink the .vmdk in vmware using
    # vmware-vdiskmanager -k *.vmdk
    echo "Zeroing out disk blocks for efficient compaction..."
    time sudo dd if=/dev/zero of=/tmp/zero bs=1M || true
    sync ; sleep 1 ; sync ; sudo rm -f /tmp/zero

}

function install_erlang {
    ERL_RELEASE=$1
    ERL_DESTINATION=$2
    ERL_RELEASE_NAME=$ERL_RELEASE

    if [ ! `which kerl` ]; then
        KERL_DESTINATION="/usr/local/bin/kerl"
        curl --fail -o $KERL_DESTINATION -O https://raw.githubusercontent.com/spawngrid/kerl/master/kerl
        chmod a+x $KERL_DESTINATION
    fi

    if [ ! `kerl list builds | grep $ERL_RELEASE` ]; then
        kerl build $ERL_RELEASE $ERL_RELEASE_NAME
        kerl install $ERL_RELEASE_NAME $ERL_DESTINATION
    fi
}

# Install a command to /usr/bin directory for easy access.
# The function takes three argument in the following order:
# 1. Command - the command to be executed
# 2. CommandPath - the file in which the command should be placed
# 3. CommandName - the name of the command under which it will be available
#    in the /usr/bin directory
function install_command {
    COMMAND=$1
    COMMAND_PATH=$2
    COMMAND_NAME=$3

    echo -e $COMMAND > $COMMAND_PATH
    chmod u+x $COMMAND_PATH

    if [ `which $COMMAND_NAME` ]; then
        sudo update-alternatives --remove-all $COMMAND_NAME > /dev/null 2>&1
    fi
    sudo update-alternatives --install /usr/bin/$COMMAND_NAME $COMMAND_NAME \
        $COMMAND_PATH 0 > /dev/null  2>&1
}

function usage {
    printf '\nUsage: %s [-abcdfhikmnprtvVwxy03]\n\n' $(basename $0) >&2

    printf 'This install script attempts to install useful packages\n' >&2
    printf 'for Mininet. It should (hopefully) work on Ubuntu 11.10+\n' >&2
    printf 'If you run into trouble, try\n' >&2
    printf 'installing one thing at a time, and looking at the \n' >&2
    printf 'specific installation function in this script.\n\n' >&2

    printf 'options:\n' >&2
    printf -- ' -a: (default) install (A)ll packages - good luck!\n' >&2
    printf -- ' -b: install controller (B)enchmark (oflops)\n' >&2
    printf -- ' -c: (C)lean up after kernel install\n' >&2
    printf -- ' -d: (D)elete some sensitive files from a VM image\n' >&2
    printf -- ' -e: install Mininet d(E)veloper dependencies\n' >&2
    printf -- ' -f: install Open(F)low\n' >&2
    printf -- ' -h: print this (H)elp message\n' >&2
    printf -- ' -i: install (I)ndigo Virtual Switch\n' >&2
    printf -- ' -k: install new (K)ernel\n' >&2
    printf -- ' -m: install Open vSwitch kernel (M)odule from source dir\n' >&2
    printf -- ' -n: install Mini(N)et dependencies + core files\n' >&2
    printf -- ' -p: install (P)OX OpenFlow Controller\n' >&2
    printf -- ' -r: remove existing Open vSwitch packages\n' >&2
    printf -- ' -s <dir>: place dependency (S)ource/build trees in <dir>\n' >&2
    printf -- ' -t: complete o(T)her Mininet VM setup tasks\n' >&2
    printf -- ' -v: install Open (V)switch\n' >&2
    printf -- ' -V <version>: install a particular version of Open (V)switch on Ubuntu\n' >&2
    printf -- ' -w: install OpenFlow (W)ireshark dissector\n' >&2
    printf -- ' -y: install R(y)u Controller\n' >&2
    printf -- ' -x: install NO(X) Classic OpenFlow controller\n' >&2
    printf -- ' -0: (default) -0[fx] installs OpenFlow 1.0 versions\n' >&2
    printf -- ' -3: -3[fx] installs OpenFlow 1.3 versions\n' >&2
    printf -- ' -L: install LINC-Switch\n' >&2
    exit 2
}

OF_VERSION=1.0

if [ $# -eq 0 ]
then
    all
else
<<<<<<< HEAD
    while getopts 'abcdefhikmnprs:tvwx03L' OPTION
=======
    while getopts 'abcdefhikmnprs:tvV:wxy03' OPTION
>>>>>>> 78165d21
    do
      case $OPTION in
      a)    all;;
      b)    cbench;;
      c)    kernel_clean;;
      d)    vm_clean;;
      e)    mn_dev;;
      f)    case $OF_VERSION in
            1.0) of;;
            1.3) of13;;
            *)  echo "Invalid OpenFlow version $OF_VERSION";;
            esac;;
      h)    usage;;
      i)    ivs;;
      k)    kernel;;
      m)    modprobe;;
      n)    mn_deps;;
      p)    pox;;
      r)    remove_ovs;;
      s)    mkdir -p $OPTARG; # ensure the directory is created
            BUILD_DIR="$( cd -P "$OPTARG" && pwd )"; # get the full path
            echo "Dependency installation directory: $BUILD_DIR";;
      t)    vm_other;;
      v)    ovs;;
      V)    OVS_RELEASE=$OPTARG;
            ubuntuOvs;;
      w)    install_wireshark;;
      x)    case $OF_VERSION in
            1.0) nox;;
            1.3) nox13;;
            *)  echo "Invalid OpenFlow version $OF_VERSION";;
            esac;;
      y)    ryu;;
      0)    OF_VERSION=1.0;;
      3)    OF_VERSION=1.3;;
      L)    linc_switch;;
      ?)    usage;;
      esac
    done
    shift $(($OPTIND - 1))
fi<|MERGE_RESOLUTION|>--- conflicted
+++ resolved
@@ -249,7 +249,6 @@
     cd $BUILD_DIR
 }
 
-<<<<<<< HEAD
 function linc_switch {
     echo "Installing LINC-Switch"
     cd $BUILD_DIR/
@@ -323,7 +322,8 @@
         # pre-1.10.0 wireshark
         echo "Setting revision: pre-ws-1.10.0"
         WS_DISSECTOR_REV="pre-ws-1.10.0" 
-=======
+    fi
+}
 
 function install_wireshark {
     if ! which wireshark; then
@@ -335,7 +335,6 @@
         else
             $install wireshark tshark
         fi
->>>>>>> 78165d21
     fi
 
     # Copy coloring rules: OF is white-on-blue:
@@ -675,14 +674,9 @@
         $install libsnmp-dev libpcap-dev libconfig-dev
     fi
     cd $BUILD_DIR/
-<<<<<<< HEAD
-    rm -rf oflops
-    git clone git://gitosis.stanford.edu/oflops.git
-=======
     # was:  git clone git://gitosis.stanford.edu/oflops.git
     # Use our own fork on github for now:
     git clone git://github.com/mininet/oflops
->>>>>>> 78165d21
     cd oflops
     sh boot.sh || true # possible error in autoreconf, so run twice
     sh boot.sh
@@ -940,11 +934,7 @@
 then
     all
 else
-<<<<<<< HEAD
-    while getopts 'abcdefhikmnprs:tvwx03L' OPTION
-=======
     while getopts 'abcdefhikmnprs:tvV:wxy03' OPTION
->>>>>>> 78165d21
     do
       case $OPTION in
       a)    all;;
